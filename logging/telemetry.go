// Copyright (C) 2019-2020 Algorand, Inc.
// This file is part of go-algorand
//
// go-algorand is free software: you can redistribute it and/or modify
// it under the terms of the GNU Affero General Public License as
// published by the Free Software Foundation, either version 3 of the
// License, or (at your option) any later version.
//
// go-algorand is distributed in the hope that it will be useful,
// but WITHOUT ANY WARRANTY; without even the implied warranty of
// MERCHANTABILITY or FITNESS FOR A PARTICULAR PURPOSE.  See the
// GNU Affero General Public License for more details.
//
// You should have received a copy of the GNU Affero General Public License
// along with go-algorand.  If not, see <https://www.gnu.org/licenses/>.

package logging

import (
	"fmt"
	"io"
	"os"
	"path/filepath"
	"strings"
	"time"

	"github.com/satori/go.uuid"
	"github.com/sirupsen/logrus"

	"github.com/algorand/go-algorand/config"
	"github.com/algorand/go-algorand/logging/telemetryspec"
)

const telemetryPrefix = "/"
const telemetrySeparator = "/"
const logBufferDepth = 2

// EnableTelemetry configures and enables telemetry based on the config provided
func EnableTelemetry(cfg TelemetryConfig, l *logger) (err error) {
	telemetry, err := makeTelemetryState(cfg, createElasticHook)
	if err != nil {
		return
	}
	enableTelemetryState(telemetry, l)
	return
}

func enableTelemetryState(telemetry *telemetryState, l *logger) {
	l.loggerState.telemetry = telemetry
	// Hook our normal logging to send desired types to telemetry
	if telemetry.hook != nil {
		l.AddHook(telemetry.hook)
	}
	// Wrap current logger Output writer to capture history
	l.setOutput(telemetry.wrapOutput(l.getOutput()))
}

func makeLevels(min logrus.Level) []logrus.Level {
	levels := []logrus.Level{}
	for _, l := range []logrus.Level{
		logrus.PanicLevel,
		logrus.FatalLevel,
		logrus.ErrorLevel,
		logrus.WarnLevel,
		logrus.InfoLevel,
		logrus.DebugLevel,
	} {
		if l <= min {
			levels = append(levels, l)
		}
	}
	return levels
}

func makeTelemetryState(cfg TelemetryConfig, hookFactory hookFactory) (*telemetryState, error) {
	telemetry := &telemetryState{}
	telemetry.history = createLogBuffer(logBufferDepth)
	if cfg.Enable {
		if cfg.SessionGUID == "" {
			cfg.SessionGUID = uuid.NewV4().String()
		}
		hook, err := createTelemetryHook(cfg, telemetry.history, hookFactory)
		if err != nil {
			return nil, err
		}
		telemetry.hook = createAsyncHookLevels(hook, 32, 100, makeLevels(cfg.MinLogLevel))
<<<<<<< HEAD
=======
	} else {
		telemetry.hook = new(dummyHook)
>>>>>>> 5df2b13a
	}
	telemetry.sendToLog = cfg.SendToLog
	return telemetry, nil
}

// ReadTelemetryConfigOrDefault reads telemetry config from file or defaults if no config file found.
func ReadTelemetryConfigOrDefault(dataDir *string, genesisID string) (cfg TelemetryConfig, err error) {
	err = nil
	if dataDir != nil && *dataDir != "" {
		configPath := filepath.Join(*dataDir, TelemetryConfigFilename)
		cfg, err = LoadTelemetryConfig(configPath)
	}
	if err != nil && os.IsNotExist(err) {
		var configPath string
		configPath, err = config.GetConfigFilePath(TelemetryConfigFilename)
		if err != nil {
			cfg = createTelemetryConfig()
			return
		}
		cfg, err = LoadTelemetryConfig(configPath)
	}
	if err != nil {
		cfg = createTelemetryConfig()
		if os.IsNotExist(err) {
			err = nil
		} else {
			return
		}
	}
	ch := config.GetCurrentVersion().Channel
	// Should not happen, but default to "dev" if channel is unspecified.
	if ch == "" {
		ch = "dev"
	}
	cfg.ChainID = fmt.Sprintf("%s-%s", ch, genesisID)
	return cfg, err
}

// EnsureTelemetryConfig creates a new TelemetryConfig structure with a generated GUID and the appropriate Telemetry endpoint
// Err will be non-nil if the file doesn't exist, or if error loading.
// Cfg will always be valid.
func EnsureTelemetryConfig(dataDir *string, genesisID string) (TelemetryConfig, error) {
	cfg, _, err := EnsureTelemetryConfigCreated(dataDir, genesisID)
	return cfg, err
}

// EnsureTelemetryConfigCreated is the same as EnsureTelemetryConfig but it also returns a bool indicating
// whether EnsureTelemetryConfig had to create the config.
func EnsureTelemetryConfigCreated(dataDir *string, genesisID string) (TelemetryConfig, bool, error) {
	configPath := ""
	var cfg TelemetryConfig
	var err error
	if dataDir != nil && *dataDir != "" {
		configPath = filepath.Join(*dataDir, TelemetryConfigFilename)
		cfg, err = LoadTelemetryConfig(configPath)
		if err != nil && os.IsNotExist(err) {
			// if it just didn't exist, try again at the other path
			configPath = ""
		}
	}
	if configPath == "" {
		configPath, err = config.GetConfigFilePath(TelemetryConfigFilename)
		if err != nil {
			cfg := createTelemetryConfig()
			initializeConfig(cfg)
			return cfg, true, err
		}
		cfg, err = LoadTelemetryConfig(configPath)
	}
	created := false
	if err != nil {
		err = nil
		created = true
		cfg = createTelemetryConfig()
		cfg.FilePath = configPath // Initialize our desired cfg.FilePath

		// There was no config file, create it.
		err = cfg.Save(configPath)
	}

	ch := config.GetCurrentVersion().Channel
	// Should not happen, but default to "dev" if channel is unspecified.
	if ch == "" {
		ch = "dev"
	}
	cfg.ChainID = fmt.Sprintf("%s-%s", ch, genesisID)

	initializeConfig(cfg)
	return cfg, created, err
}

// wrapOutput wraps the log writer so we can keep a history of
// the tail of the file to send with critical telemetry events when logged.
func (t *telemetryState) wrapOutput(out io.Writer) io.Writer {
	return t.history.wrapOutput(out)
}

func (t *telemetryState) logMetrics(l logger, category telemetryspec.Category, metrics telemetryspec.MetricDetails, details interface{}) {
	if metrics == nil {
		return
	}
	l = l.WithFields(logrus.Fields{
		"metrics": metrics,
	}).(logger)

	t.logTelemetry(l, buildMessage(string(category), string(metrics.Identifier())), details)
}

func (t *telemetryState) logEvent(l logger, category telemetryspec.Category, identifier telemetryspec.Event, details interface{}) {
	t.logTelemetry(l, buildMessage(string(category), string(identifier)), details)
}

func (t *telemetryState) logStartOperation(l logger, category telemetryspec.Category, identifier telemetryspec.Operation) TelemetryOperation {
	op := makeTelemetryOperation(t, category, identifier)
	t.logTelemetry(l, buildMessage(string(category), string(identifier), "Start"), nil)
	return op
}

func buildMessage(args ...string) string {
	message := telemetryPrefix + strings.Join(args, telemetrySeparator)
	return message
}

// logTelemetry explicitly only sends telemetry events to the cloud.
func (t *telemetryState) logTelemetry(l logger, message string, details interface{}) {
	if details != nil {
		l = l.WithFields(logrus.Fields{
			"details": details,
		}).(logger)
	}

	entry := l.entry.WithFields(Fields{
		"session":      l.GetTelemetrySession(),
		"instanceName": l.GetInstanceName(),
	})
	// Populate entry like logrus.entry.log() does
	entry.Time = time.Now()
	entry.Level = logrus.InfoLevel
	entry.Message = message

	if t.sendToLog {
		entry.Info(message)
	}
<<<<<<< HEAD
	if t.hook != nil {
		t.hook.Fire(entry)
	}
=======
	t.hook.Fire(entry)
>>>>>>> 5df2b13a
}

func (t *telemetryState) Close() {
	if t.hook != nil {
		t.hook.Close()
	}
}

func (t *telemetryState) Flush() {
	t.hook.Flush()
}<|MERGE_RESOLUTION|>--- conflicted
+++ resolved
@@ -84,11 +84,8 @@
 			return nil, err
 		}
 		telemetry.hook = createAsyncHookLevels(hook, 32, 100, makeLevels(cfg.MinLogLevel))
-<<<<<<< HEAD
-=======
 	} else {
 		telemetry.hook = new(dummyHook)
->>>>>>> 5df2b13a
 	}
 	telemetry.sendToLog = cfg.SendToLog
 	return telemetry, nil
@@ -232,13 +229,7 @@
 	if t.sendToLog {
 		entry.Info(message)
 	}
-<<<<<<< HEAD
-	if t.hook != nil {
-		t.hook.Fire(entry)
-	}
-=======
 	t.hook.Fire(entry)
->>>>>>> 5df2b13a
 }
 
 func (t *telemetryState) Close() {
