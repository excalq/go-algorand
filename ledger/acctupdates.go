--- conflicted
+++ resolved
@@ -224,27 +224,7 @@
 		return err
 	}
 
-<<<<<<< HEAD
-	au.deltas = nil
-	au.assetDeltas = nil
-	au.accounts = make(map[basics.Address]modifiedAccount)
-	au.assets = make(map[basics.AssetIndex]modifiedAsset)
-	loaded := au.dbRound
-	for loaded < latest {
-		next := loaded + 1
-
-		blk, err := l.Block(next)
-		if err != nil {
-			return err
-		}
-
-		delta, err := l.trackerEvalVerified(blk)
-		if err != nil {
-			return err
-		}
-=======
 	writingCatchpointDigest, err = au.initializeCaches(lastBalancesRound, lastestBlockRound, basics.Round(writingCatchpointRound))
->>>>>>> fdf3a4c2
 
 	if writingCatchpointRound != 0 && au.catchpointInterval != 0 {
 		au.generateCatchpoint(basics.Round(writingCatchpointRound), au.lastCatchpointLabel, writingCatchpointDigest)
