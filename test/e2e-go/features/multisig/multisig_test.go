--- conflicted
+++ resolved
@@ -71,11 +71,7 @@
 	fixture.SendMoneyAndWait(curStatus.LastRound, amountToFund, minTxnFee, fundingAddr, multisigAddr)
 	// try to transact with 1 of 3
 	amountToSend := minAcctBalance
-<<<<<<< HEAD
-	unsignedTransaction, err := client.ConstructPayment(multisigAddr, addrs[0], minTxnFee, amountToSend, nil, "", 0, 0)
-=======
 	unsignedTransaction, err := client.ConstructPayment(multisigAddr, addrs[0], minTxnFee, amountToSend, nil, "", [32]byte{}, 0, 0)
->>>>>>> ca79887f
 	r.NoError(err, "Unexpected error when constructing payment transaction")
 	emptyPartial := crypto.MultisigSig{}
 	emptySignature := crypto.Signature{}
@@ -94,11 +90,7 @@
 	r.True(fixture.WaitForTxnConfirmation(curStatus.LastRound+uint64(5), multisigAddr, txid))
 
 	// Need a new txid to avoid dup detection
-<<<<<<< HEAD
-	unsignedTransaction, err = client.ConstructPayment(multisigAddr, addrs[0], minTxnFee, amountToSend, []byte("foobar"), "", 0, 0)
-=======
 	unsignedTransaction, err = client.ConstructPayment(multisigAddr, addrs[0], minTxnFee, amountToSend, []byte("foobar"), "", [32]byte{}, 0, 0)
->>>>>>> ca79887f
 	r.NoError(err, "Unexpected error when constructing payment transaction")
 	signatureWithOne, err = client.UnencryptedMultisigSignTransaction(unsignedTransaction, addrs[0], emptyPartial)
 	r.NoError(err, "first signing returned error")
@@ -204,11 +196,7 @@
 	fixture.SendMoneyAndWait(curStatus.LastRound, amountToFund, txnFee, fundingAddr, multisigAddr)
 	// try to transact with "1" signature (though, this is a signature from "every" member of the multisig)
 	amountToSend := minAcctBalance
-<<<<<<< HEAD
-	unsignedTransaction, err := client.ConstructPayment(multisigAddr, addrs[0], txnFee, amountToSend, nil, "", 0, 0)
-=======
 	unsignedTransaction, err := client.ConstructPayment(multisigAddr, addrs[0], txnFee, amountToSend, nil, "", [32]byte{}, 0, 0)
->>>>>>> ca79887f
 	r.NoError(err, "Unexpected error when constructing payment transaction")
 	emptyPartial := crypto.MultisigSig{}
 	emptySignature := crypto.Signature{}
