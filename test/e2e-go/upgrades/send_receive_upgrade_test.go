--- conflicted
+++ resolved
@@ -152,12 +152,9 @@
 	t.Parallel()
 	a := require.New(t)
 	os.Setenv("ALGOSMALLLAMBDAMSEC", "500")
-<<<<<<< HEAD
-=======
 
 	consensus := generateFastUpgradeConsensus()
 
->>>>>>> 5df2b13a
 	var fixture fixtures.RestClientFixture
 	fixture.SetConsensus(consensus)
 	fixture.Setup(t, templatePath)
